module.exports = function (options) {
  return new EntityManager(options)
}

var Entity = require('./Entity.js')
var createPool = require('reuse-pool')
var getName = require('typedef').getName

/**
 * Manage, create, and destroy entities. Can use methods to mutate entities
 * (tags, components) directly or via the facade on the Entity.
 * @constructor
 */
function EntityManager (options = {}) {
  /**
   * Map of tags to the list of their entities.
   * @private
   */
  this._tags = {}

  /**
   * @type {Array.<Entity>}
   * @private
   */
  this._entities = []

  /**
   * @type {Array.<Group>}
   * @private
   */
  this._groups = {}

  /**
   * Pool entities.
   * @private
   */
  this._entityPool = createPool(function () { return new Entity() })

  /**
   * Map of component names to their respective object pools.
   * @private
   */
  this._componentPools = {}

  /**
<<<<<<< HEAD
   * Provide options for backwards compatible support
   * @type {{camelCase: boolean}}
   * @private
   */
  this._options = Object.assign({}, {
    camelCase: true
  }, options)
=======
   * Map of component groups to group keys.
   * @private
   */
  this._groupKeyMap = new WeakMap()
>>>>>>> 5faf59c1
}

/**
 * Used for indexing our component groups.
 * @constructor
 * @param {Array.<Function>} Components
 * @param {Array<Entity>} entities
 */
function Group (Components, entities) {
  this.Components = Components || []
  this.entities = entities || []
}

/**
 * Get a new entity.
 * @return {Entity}
 */
EntityManager.prototype.createEntity = function () {
  var entity = this._entityPool.get()

  this._entities.push(entity)
  entity._manager = this
  return entity
}

/**
 * Cleanly remove entities based on tag. Avoids loop issues.
 * @param {String} tag
 */
EntityManager.prototype.removeEntitiesByTag = function (tag) {
  var entities = this._tags[tag]

  if (!entities) return

  for (var x = entities.length - 1; x >= 0; x--) {
    var entity = entities[x]
    entity.remove()
  }
}

/**
 * Dump all entities out of the manager. Avoids loop issues.
 */
EntityManager.prototype.removeAllEntities = function () {
  for (var x = this._entities.length - 1; x >= 0; x--) {
    this._entities[x].remove()
  }
}

/**
 * Drop an entity. Returns it to the pool and fires all events for removing
 * components as well.
 * @param {Entity} entity
 */
EntityManager.prototype.removeEntity = function (entity) {
  var index = this._entities.indexOf(entity)

  if (!~index) {
    throw new Error('Tried to remove entity not in list')
  }

  this.entityRemoveAllComponents(entity)

  // Remove from entity list
  // entity.emit('removed')
  this._entities.splice(index, 1)

  // Remove entity from any tag groups and clear the on-entity ref
  entity._tags.length = 0
  for (var tag in this._tags) {
    var entities = this._tags[tag]
    var n = entities.indexOf(entity)
    if (~n) entities.splice(n, 1)
  }

  // Prevent any acecss and free
  entity._manager = null
  this._entityPool.recycle(entity)
  entity.removeAllListeners()
}

/**
 * @param {Entity} entity
 * @param {String} tag
 */
EntityManager.prototype.entityAddTag = function (entity, tag) {
  var entities = this._tags[tag]

  if (!entities) {
    entities = this._tags[tag] = []
  }

  // Don't add if already there
  if (~entities.indexOf(entity)) return

  // Add to our tag index AND the list on the entity
  entities.push(entity)
  entity._tags.push(tag)
}

/**
 * @param {Entity} entity
 * @param {String} tag
 */
EntityManager.prototype.entityRemoveTag = function (entity, tag) {
  var entities = this._tags[tag]
  if (!entities) return

  var index = entities.indexOf(entity)
  if (!~index) return

  // Remove from our index AND the list on the entity
  entities.splice(index, 1)
  entity._tags.splice(entity._tags.indexOf(tag), 1)
}

/**
 * @param {Entity} entity
 * @param {Function} Component
 */
EntityManager.prototype.entityAddComponent = function (entity, Component, args) {
  if (~entity._Components.indexOf(Component)) return

  entity._Components.push(Component)

  // Create the reference on the entity to this component
<<<<<<< HEAD
  var cName = componentPropertyName(Component, this._options.camelCase)
  entity[cName] = new Component(entity)
=======
  var cName = componentPropertyName(Component)

  args = args || []
  entity[cName] = new Component(entity, ...args)
>>>>>>> 5faf59c1

  entity[cName].entity = entity

  // Check each indexed group to see if we need to add this entity to the list
  for (var groupName in this._groups) {
    var group = this._groups[groupName]

    // Only add this entity to a group index if this component is in the group,
    // this entity has all the components of the group, and its not already in
    // the index.
    if (!~group.Components.indexOf(Component)) {
      continue
    }
    if (!entity.hasAllComponents(group.Components)) {
      continue
    }
    if (~group.entities.indexOf(entity)) {
      continue
    }

    group.entities.push(entity)
  }

  entity.emit('component added', Component)
}

/**
 * Drop all components on an entity. Avoids loop issues.
 * @param {Entity} entity
 */
EntityManager.prototype.entityRemoveAllComponents = function (entity) {
  var Cs = entity._Components

  for (var j = Cs.length - 1; j >= 0; j--) {
    var C = Cs[j]
    entity.removeComponent(C)
  }
}

/**
 * @param {Entity} entity
 * @param {Function} Component
 */
EntityManager.prototype.entityRemoveComponent = function (entity, Component) {
  var index = entity._Components.indexOf(Component)
  if (!~index) return

  entity.emit('component removed', Component)

  // Check each indexed group to see if we need to remove it
  for (var groupName in this._groups) {
    var group = this._groups[groupName]

    if (!~group.Components.indexOf(Component)) {
      continue
    }
    if (!entity.hasAllComponents(group.Components)) {
      continue
    }

    var loc = group.entities.indexOf(entity)
    if (~loc) {
      group.entities.splice(loc, 1)
    }
  }

  // Remove T listing on entity and property ref, then free the component.
  var propName = componentPropertyName(Component, this._options.camelCase)
  entity._Components.splice(index, 1)
  delete entity[propName]
}

/**
 * Get a list of entities that have a certain set of components.
 * @param {Array.<Function>} Components
 * @return {Array.<Entity>}
 */
EntityManager.prototype.queryComponents = function (Components) {
  var group = this._groups[this._groupKey(Components)]

  if (!group) {
    group = this._indexGroup(Components)
  }

  return group.entities
}

/**
 * Get a list of entities that all have a certain tag.
 * @param {String} tag
 * @return {Array.<Entity>}
 */
EntityManager.prototype.queryTag = function (tag) {
  var entities = this._tags[tag]

  if (entities === undefined) {
    entities = this._tags[tag] = []
  }

  return entities
}

/**
 * @return {Number} Total number of entities.
 */
EntityManager.prototype.count = function () {
  return this._entities.length
}

/**
 * Create an index of entities with a set of components.
 * @param {Array.<Function>} Components
 * @private
 */
EntityManager.prototype._indexGroup = function (Components) {
  var key = this._groupKey(Components)

  if (this._groups[key]) return

  var group = this._groups[key] = new Group(Components)

  for (var n = 0; n < this._entities.length; n++) {
    var entity = this._entities[n]
    if (entity.hasAllComponents(Components)) {
      group.entities.push(entity)
    }
  }

  return group
}

/**
 * @param {Function} Component
 * @param {Boolean} camelCase whether to change casing of the name
 * @return {String}
 * @private
 */
function componentPropertyName (Component, camelCase = true) {
  var name = getName(Component)
  if (!name) {
    throw new Error('Component property name is empty, ' +
                    'try naming your component function')
  }
  if (!camelCase) {
    return name
  }
  return name.charAt(0).toLowerCase() + name.slice(1)
}

/**
 * @param {Array.<Function>} Components
 * @return {String}
 * @private
 */
EntityManager.prototype._groupKey = function (Components) {
  var cachedKey = this._groupKeyMap.get(Components)
  if (cachedKey) {
    return cachedKey
  }

  var names = []
  for (var n = 0; n < Components.length; n++) {
    var T = Components[n]
    names.push(getName(T))
  }

  var key = names
    .map(function (x) { return x.toLowerCase() })
    .sort()
    .join('-')

  this._groupKeyMap.set(Components, key)

  return key
}<|MERGE_RESOLUTION|>--- conflicted
+++ resolved
@@ -43,20 +43,19 @@
   this._componentPools = {}
 
   /**
-<<<<<<< HEAD
+   * Map of component groups to group keys.
+   * @private
+   */
+  this._groupKeyMap = new WeakMap()
+
+  /**
    * Provide options for backwards compatible support
    * @type {{camelCase: boolean}}
    * @private
    */
   this._options = Object.assign({}, {
     camelCase: true
-  }, options)
-=======
-   * Map of component groups to group keys.
-   * @private
-   */
-  this._groupKeyMap = new WeakMap()
->>>>>>> 5faf59c1
+  }, options)  
 }
 
 /**
@@ -183,15 +182,10 @@
   entity._Components.push(Component)
 
   // Create the reference on the entity to this component
-<<<<<<< HEAD
   var cName = componentPropertyName(Component, this._options.camelCase)
-  entity[cName] = new Component(entity)
-=======
-  var cName = componentPropertyName(Component)
 
   args = args || []
   entity[cName] = new Component(entity, ...args)
->>>>>>> 5faf59c1
 
   entity[cName].entity = entity
 
